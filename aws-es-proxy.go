package main

import (
	"bytes"
	"encoding/json"
	"flag"
	"fmt"
	"io"
	"io/ioutil"
	"log"
	"net/http"
	"net/http/httputil"
	"net/url"
	"os"
	"path"
	"regexp"
	"runtime"
	"strings"
	"time"

	"github.com/aws/aws-sdk-go/aws"
	"github.com/aws/aws-sdk-go/aws/credentials"
	"github.com/aws/aws-sdk-go/aws/endpoints"
	"github.com/aws/aws-sdk-go/aws/session"
	v4 "github.com/aws/aws-sdk-go/aws/signer/v4"
	"github.com/sirupsen/logrus"
	"go.mongodb.org/mongo-driver/bson/primitive"
)

func logger(debug bool) {

	formatFilePath := func(path string) string {
		arr := strings.Split(path, "/")
		return arr[len(arr)-1]
	}

	if debug {
		logrus.SetLevel(logrus.DebugLevel)
		// logrus.SetReportCaller(true)
	}

	formatter := &logrus.TextFormatter{
		TimestampFormat:        "2006-02-01 15:04:05",
		FullTimestamp:          true,
		DisableLevelTruncation: false,
		CallerPrettyfier: func(f *runtime.Frame) (string, string) {
			return "", fmt.Sprintf("%s:%d", formatFilePath(f.File), f.Line)
		},
	}
	logrus.SetFormatter(formatter)
}

type requestStruct struct {
	Requestid  string
	Datetime   string
	Remoteaddr string
	Requesturi string
	Method     string
	Statuscode int
	Elapsed    float64
	Body       string
}

type responseStruct struct {
	Requestid string
	Body      string
}

type proxy struct {
<<<<<<< HEAD
	scheme         string
	host           string
	region         string
	service        string
	endpoint       string
	verbose        bool
	prettify       bool
	logtofile      bool
	nosignreq      bool
	redirectKibana bool
	fileRequest    *os.File
	fileResponse   *os.File
	credentials    *credentials.Credentials
=======
	scheme       string
	host         string
	region       string
	service      string
	endpoint     string
	verbose      bool
	prettify     bool
	logtofile    bool
	nosignreq    bool
	fileRequest  *os.File
	fileResponse *os.File
	credentials  *credentials.Credentials
	httpClient   *http.Client
>>>>>>> 7919bf60
}

func newProxy(args ...interface{}) *proxy {
	client := http.Client{
		Timeout: time.Duration(args[5].(int)) * time.Second,
	}

	return &proxy{
<<<<<<< HEAD
		endpoint:       args[0].(string),
		verbose:        args[1].(bool),
		prettify:       args[2].(bool),
		logtofile:      args[3].(bool),
		nosignreq:      args[4].(bool),
		redirectKibana: args[5].(bool),
=======
		endpoint:  args[0].(string),
		verbose:   args[1].(bool),
		prettify:  args[2].(bool),
		logtofile: args[3].(bool),
		nosignreq: args[4].(bool),
		httpClient: &client,
>>>>>>> 7919bf60
	}
}

var client = &http.Client{
	CheckRedirect: noRedirect,
}

func noRedirect(req *http.Request, via []*http.Request) error {
	return http.ErrUseLastResponse
}

func (p *proxy) parseEndpoint() error {
	var (
		link          *url.URL
		err           error
		isAWSEndpoint bool
	)

	if link, err = url.Parse(p.endpoint); err != nil {
		return fmt.Errorf("error: failure while parsing endpoint: %s. Error: %s",
			p.endpoint, err.Error())
	}

	// Only http/https are supported schemes.
	// AWS Elasticsearch uses https by default, but now aws-es-proxy
	// allows non-aws ES clusters as endpoints, therefore we have to fallback
	// to http instead of https

	switch link.Scheme {
	case "http", "https":
	default:
		link.Scheme = "http"
	}

	// Unknown schemes sometimes result in empty host value
	if link.Host == "" {
		return fmt.Errorf("error: empty host or protocol information in submitted endpoint (%s)",
			p.endpoint)
	}

	// Update proxy struct
	p.scheme = link.Scheme
	p.host = link.Host

	// AWS SignV4 enabled, extract required parts for signing process
	if !p.nosignreq {

		split := strings.SplitAfterN(link.Hostname(), ".", 2)

		if len(split) < 2 {
			logrus.Debugln("Endpoint split is less than 2")
		}

		awsEndpoints := []string{}
		for _, partition := range endpoints.DefaultPartitions() {
			for region := range partition.Regions() {
				awsEndpoints = append(awsEndpoints, fmt.Sprintf("%s.es.%s", region, partition.DNSSuffix()))
			}
		}

		isAWSEndpoint = false
		for _, v := range awsEndpoints {
			if split[1] == v {
				logrus.Debugln("Provided endpoint is a valid AWS Elasticsearch endpoint")
				isAWSEndpoint = true
				break
			}
		}

		if isAWSEndpoint {
			// Extract region and service from link. This should be save now
			parts := strings.Split(link.Host, ".")
			p.region, p.service = parts[1], "es"
			logrus.Debugln("AWS Region", p.region)
		}
	}

	return nil
}

func (p *proxy) getSigner() *v4.Signer {
	// Refresh credentials after expiration. Required for STS
	if p.credentials == nil {

		sess, err := session.NewSession(
			&aws.Config{
				Region:                        aws.String(p.region),
				CredentialsChainVerboseErrors: aws.Bool(true),
			},
		)
		if err != nil {
			logrus.Debugln(err)
		}

		credentials := sess.Config.Credentials
		p.credentials = credentials
		logrus.Infoln("Generated fresh AWS Credentials object")
	}

	return v4.NewSigner(p.credentials)
}

func (p *proxy) ServeHTTP(w http.ResponseWriter, r *http.Request) {
	requestStarted := time.Now()

	var (
		err  error
		dump []byte
		req  *http.Request
	)

	if dump, err = httputil.DumpRequest(r, true); err != nil {
		logrus.WithError(err).Errorln("Failed to dump request.")
		http.Error(w, err.Error(), http.StatusInternalServerError)
		return
	}

	defer r.Body.Close()

	proxied := *r.URL
	proxied.Host = p.host
	proxied.Scheme = p.scheme
	proxied.Path = path.Clean(proxied.Path)

	if proxied.Path == "/_plugin/kibana" {
		if p.redirectKibana {
			logrus.Infoln("Redirect kibana enabled.")
			logrus.Infoln("Changing kibana request from /_plugin/kibana to /_plugin/kibana/app/kibana")
			proxied.Path = "/_plugin/kibana/app/kibana"
		} else {
			logrus.Warnln("Direct access to old Kibana url detected (/_plugin/kibana).")
			logrus.Warnln("Please run aws-es-proxy with -redirect-kibana option to avoid white pages")
		}
	}

	if req, err = http.NewRequest(r.Method, proxied.String(), r.Body); err != nil {
		logrus.WithError(err).Errorln("Failed creating new request.")
		http.Error(w, err.Error(), http.StatusBadRequest)
		return
	}

	addHeaders(r.Header, req.Header)

	// Make signV4 optional
	if !p.nosignreq {
		// Start AWS session from ENV, Shared Creds or EC2Role
		signer := p.getSigner()

		// Sign the request with AWSv4
		payload := bytes.NewReader(replaceBody(req))
		signer.Sign(req, payload, p.service, p.region, time.Now())
	}

<<<<<<< HEAD
	resp, err := client.Do(req)
=======
	resp, err := p.httpClient.Do(req)
>>>>>>> 7919bf60
	if err != nil {
		logrus.Errorln(err)
		http.Error(w, err.Error(), http.StatusBadRequest)
		return
	}

	if !p.nosignreq {
		// AWS credentials expired, need to generate fresh ones
		if resp.StatusCode == 403 {
			logrus.Errorln("Received 403 from AWSAuth, invalidating credentials for retrial")
			p.credentials = nil

			logrus.Debugln("Received Status code from AWS:", resp.StatusCode)
			b := bytes.Buffer{}
			if _, err := io.Copy(&b, resp.Body); err != nil {
				logrus.WithError(err).Errorln("Failed to decode body")
				http.Error(w, err.Error(), http.StatusInternalServerError)
				return
			}
			logrus.Debugln("Received headers from AWS:", resp.Header)
			logrus.Debugln("Received body from AWS:", string(b.Bytes()))

			// Print in the browser:

			if proxied.Path == "/_plugin/kibana" {
				msg := []byte("Received 403 from AWS and /_plugin/kibana path detected. Please run aws-es-proxy with -redirect-kibana option to avoid this issue")
				w.WriteHeader(resp.StatusCode)
				w.Write(msg)
				return
			}
			return
		}
	}

	defer resp.Body.Close()

	// Write back headers to requesting client
	copyHeaders(w.Header(), resp.Header)

	// Send response back to requesting client
	body := bytes.Buffer{}
	if _, err := io.Copy(&body, resp.Body); err != nil {
		logrus.Errorln(err)
		http.Error(w, err.Error(), http.StatusInternalServerError)
		return
	}

	w.WriteHeader(resp.StatusCode)
	w.Write(body.Bytes())

	requestEnded := time.Since(requestStarted)

	/*############################
	## Logging
	############################*/

	rawQuery := string(dump)
	rawQuery = strings.Replace(rawQuery, "\n", " ", -1)
	regex, _ := regexp.Compile("{.*}")
	regEx, _ := regexp.Compile("_msearch|_bulk")
	queryEx := regEx.FindString(rawQuery)

	var query string

	if len(queryEx) == 0 {
		query = regex.FindString(rawQuery)
	} else {
		query = ""
	}

	if p.verbose {
		if p.prettify {
			var prettyBody bytes.Buffer
			json.Indent(&prettyBody, []byte(query), "", "  ")
			t := time.Now()

			fmt.Println()
			fmt.Println("========================")
			fmt.Println(t.Format("2006/01/02 15:04:05"))
			fmt.Println("Remote Address: ", r.RemoteAddr)
			fmt.Println("Request URI: ", proxied.RequestURI())
			fmt.Println("Method: ", r.Method)
			fmt.Println("Status: ", resp.StatusCode)
			fmt.Printf("Took: %.3fs\n", requestEnded.Seconds())
			fmt.Println("Body: ")
			fmt.Println(string(prettyBody.Bytes()))
		} else {
			log.Printf(" -> %s; %s; %s; %s; %d; %.3fs\n",
				r.Method, r.RemoteAddr,
				proxied.RequestURI(), query,
				resp.StatusCode, requestEnded.Seconds())
		}
	}

	if p.logtofile {

		requestID := primitive.NewObjectID().Hex()

		reqStruct := &requestStruct{
			Requestid:  requestID,
			Datetime:   time.Now().Format("2006/01/02 15:04:05"),
			Remoteaddr: r.RemoteAddr,
			Requesturi: proxied.RequestURI(),
			Method:     r.Method,
			Statuscode: resp.StatusCode,
			Elapsed:    requestEnded.Seconds(),
			Body:       query,
		}

		respStruct := &responseStruct{
			Requestid: requestID,
			Body:      string(body.Bytes()),
		}

		y, _ := json.Marshal(reqStruct)
		z, _ := json.Marshal(respStruct)
		p.fileRequest.Write(y)
		p.fileRequest.WriteString("\n")
		p.fileResponse.Write(z)
		p.fileResponse.WriteString("\n")

	}

}

// Recent versions of ES/Kibana require
// "kbn-version" and "content-type: application/json"
// headers to exist in the request.
// If missing requests fails.
func addHeaders(src, dest http.Header) {
	if val, ok := src["Kbn-Version"]; ok {
		dest.Add("Kbn-Version", val[0])
	}

	if val, ok := src["Content-Type"]; ok {
		dest.Add("Content-Type", val[0])
	}
}

// Signer.Sign requires a "seekable" body to sum body's sha256
func replaceBody(req *http.Request) []byte {
	if req.Body == nil {
		return []byte{}
	}
	payload, _ := ioutil.ReadAll(req.Body)
	req.Body = ioutil.NopCloser(bytes.NewReader(payload))
	return payload
}

func copyHeaders(dst, src http.Header) {
	for k, vals := range src {
		for _, v := range vals {
			dst.Add(k, v)
		}
	}
}

func main() {

	var (
<<<<<<< HEAD
		redirectKibana bool
		debug          bool
		verbose        bool
		prettify       bool
		logtofile      bool
		nosignreq      bool
		ver            bool
		endpoint       string
		listenAddress  string
		fileRequest    *os.File
		fileResponse   *os.File
		err            error
=======
		verbose       bool
		prettify      bool
		logtofile     bool
		nosignreq     bool
		endpoint      string
		listenAddress string
		fileRequest   *os.File
		fileResponse  *os.File
		timeout int
		err           error
>>>>>>> 7919bf60
	)

	flag.StringVar(&endpoint, "endpoint", "", "Amazon ElasticSearch Endpoint (e.g: https://dummy-host.eu-west-1.es.amazonaws.com)")
	flag.StringVar(&listenAddress, "listen", "127.0.0.1:9200", "Local TCP port to listen on")
	flag.BoolVar(&verbose, "verbose", false, "Print user requests")
	flag.BoolVar(&logtofile, "log-to-file", false, "Log user requests and ElasticSearch responses to files")
	flag.BoolVar(&prettify, "pretty", false, "Prettify verbose and file output")
	flag.BoolVar(&nosignreq, "no-sign-reqs", false, "Disable AWS Signature v4")
<<<<<<< HEAD
	flag.BoolVar(&debug, "debug", false, "Print debug messages")
	flag.BoolVar(&ver, "version", false, "Print aws-es-proxy version")
	flag.BoolVar(&redirectKibana, "redirect-kibana", false, "Redirect direct access to Kibana from /_plugin/kibana to /_plugin/kibana/app/kibana which is the default path in newer versions")

=======
	flag.IntVar(&timeout, "timeout", 15, "Set a request timeout to ES. Specify in seconds, defaults to 15")
>>>>>>> 7919bf60
	flag.Parse()

	if len(os.Args) < 2 {
		fmt.Println("You need to specify Amazon ElasticSearch endpoint.")
		fmt.Println("Please run with '-h' for a list of available arguments.")
		os.Exit(1)
	}

	if debug {
		logger(true)
	} else {
		logger(false)
	}

	if ver {
		version := 1.0
		logrus.Infof("Current version is: v%.1f", version)
		os.Exit(0)
	}

	p := newProxy(
		endpoint,
		verbose,
		prettify,
		logtofile,
		nosignreq,
<<<<<<< HEAD
		redirectKibana,
=======
		timeout,
>>>>>>> 7919bf60
	)

	if err = p.parseEndpoint(); err != nil {
		logrus.Fatalln(err)
		os.Exit(1)
	}

	if p.logtofile {

		requestFname := fmt.Sprintf("request-%s.log", primitive.NewObjectID().Hex())
		if fileRequest, err = os.Create(requestFname); err != nil {
			log.Fatalln(err.Error())
		}
		defer fileRequest.Close()

		responseFname := fmt.Sprintf("response-%s.log", primitive.NewObjectID().Hex())
		if fileResponse, err = os.Create(responseFname); err != nil {
			log.Fatalln(err.Error())
		}
		defer fileResponse.Close()

		p.fileRequest = fileRequest
		p.fileResponse = fileResponse

	}

	logrus.Infof("Listening on %s...\n", listenAddress)
	logrus.Fatalln(http.ListenAndServe(listenAddress, p))
}<|MERGE_RESOLUTION|>--- conflicted
+++ resolved
@@ -67,7 +67,6 @@
 }
 
 type proxy struct {
-<<<<<<< HEAD
 	scheme         string
 	host           string
 	region         string
@@ -81,53 +80,29 @@
 	fileRequest    *os.File
 	fileResponse   *os.File
 	credentials    *credentials.Credentials
-=======
-	scheme       string
-	host         string
-	region       string
-	service      string
-	endpoint     string
-	verbose      bool
-	prettify     bool
-	logtofile    bool
-	nosignreq    bool
-	fileRequest  *os.File
-	fileResponse *os.File
-	credentials  *credentials.Credentials
-	httpClient   *http.Client
->>>>>>> 7919bf60
+	httpClient     *http.Client
 }
 
 func newProxy(args ...interface{}) *proxy {
+
+	noRedirect := func(req *http.Request, via []*http.Request) error {
+		return http.ErrUseLastResponse
+	}
+
 	client := http.Client{
-		Timeout: time.Duration(args[5].(int)) * time.Second,
+		Timeout:       time.Duration(args[6].(int)) * time.Second,
+		CheckRedirect: noRedirect,
 	}
 
 	return &proxy{
-<<<<<<< HEAD
 		endpoint:       args[0].(string),
 		verbose:        args[1].(bool),
 		prettify:       args[2].(bool),
 		logtofile:      args[3].(bool),
 		nosignreq:      args[4].(bool),
 		redirectKibana: args[5].(bool),
-=======
-		endpoint:  args[0].(string),
-		verbose:   args[1].(bool),
-		prettify:  args[2].(bool),
-		logtofile: args[3].(bool),
-		nosignreq: args[4].(bool),
-		httpClient: &client,
->>>>>>> 7919bf60
-	}
-}
-
-var client = &http.Client{
-	CheckRedirect: noRedirect,
-}
-
-func noRedirect(req *http.Request, via []*http.Request) error {
-	return http.ErrUseLastResponse
+		httpClient:     &client,
+	}
 }
 
 func (p *proxy) parseEndpoint() error {
@@ -272,11 +247,7 @@
 		signer.Sign(req, payload, p.service, p.region, time.Now())
 	}
 
-<<<<<<< HEAD
-	resp, err := client.Do(req)
-=======
 	resp, err := p.httpClient.Do(req)
->>>>>>> 7919bf60
 	if err != nil {
 		logrus.Errorln(err)
 		http.Error(w, err.Error(), http.StatusBadRequest)
@@ -437,7 +408,6 @@
 func main() {
 
 	var (
-<<<<<<< HEAD
 		redirectKibana bool
 		debug          bool
 		verbose        bool
@@ -450,18 +420,7 @@
 		fileRequest    *os.File
 		fileResponse   *os.File
 		err            error
-=======
-		verbose       bool
-		prettify      bool
-		logtofile     bool
-		nosignreq     bool
-		endpoint      string
-		listenAddress string
-		fileRequest   *os.File
-		fileResponse  *os.File
-		timeout int
-		err           error
->>>>>>> 7919bf60
+		timeout        int
 	)
 
 	flag.StringVar(&endpoint, "endpoint", "", "Amazon ElasticSearch Endpoint (e.g: https://dummy-host.eu-west-1.es.amazonaws.com)")
@@ -470,14 +429,10 @@
 	flag.BoolVar(&logtofile, "log-to-file", false, "Log user requests and ElasticSearch responses to files")
 	flag.BoolVar(&prettify, "pretty", false, "Prettify verbose and file output")
 	flag.BoolVar(&nosignreq, "no-sign-reqs", false, "Disable AWS Signature v4")
-<<<<<<< HEAD
 	flag.BoolVar(&debug, "debug", false, "Print debug messages")
 	flag.BoolVar(&ver, "version", false, "Print aws-es-proxy version")
 	flag.BoolVar(&redirectKibana, "redirect-kibana", false, "Redirect direct access to Kibana from /_plugin/kibana to /_plugin/kibana/app/kibana which is the default path in newer versions")
-
-=======
 	flag.IntVar(&timeout, "timeout", 15, "Set a request timeout to ES. Specify in seconds, defaults to 15")
->>>>>>> 7919bf60
 	flag.Parse()
 
 	if len(os.Args) < 2 {
@@ -504,11 +459,8 @@
 		prettify,
 		logtofile,
 		nosignreq,
-<<<<<<< HEAD
 		redirectKibana,
-=======
 		timeout,
->>>>>>> 7919bf60
 	)
 
 	if err = p.parseEndpoint(); err != nil {
