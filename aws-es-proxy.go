--- conflicted
+++ resolved
@@ -67,7 +67,6 @@
 }
 
 type proxy struct {
-<<<<<<< HEAD
 	scheme         string
 	host           string
 	region         string
@@ -81,21 +80,6 @@
 	fileRequest    *os.File
 	fileResponse   *os.File
 	credentials    *credentials.Credentials
-=======
-	scheme       string
-	host         string
-	region       string
-	service      string
-	endpoint     string
-	verbose      bool
-	prettify     bool
-	logtofile    bool
-	nosignreq    bool
-	fileRequest  *os.File
-	fileResponse *os.File
-	credentials  *credentials.Credentials
-	client       *http.Client
->>>>>>> cb9490da
 }
 
 func newProxy(args ...interface{}) *proxy {
